--- conflicted
+++ resolved
@@ -52,16 +52,7 @@
      * this is the height, for a horizontal ListView this is the width. This
      * is settable from CSS
      */
-<<<<<<< HEAD
-    @Styleable(property="-fx-cell-size", initial="24", converter="com.sun.javafx.css.converters.SizeConverter")
-    private ReadOnlyDoubleWrapper cellSize;
-
-    private void setCellSize(double value) {
-        cellSizePropertyImpl().set(value);
-    }
-=======
     private DoubleProperty cellSize;
->>>>>>> 02178c16
 
     public final double getCellSize() {
         return cellSize == null ? DEFAULT_CELL_SIZE : cellSize.get();
@@ -118,11 +109,7 @@
      *                                                                         *
      **************************************************************************/
 
-<<<<<<< HEAD
     static final int DEFAULT_CELL_SIZE = 24;
-=======
-    private static final double DEFAULT_CELL_SIZE = 15;
->>>>>>> 02178c16
 
      /**
       * Super-lazy instantiation pattern from Bill Pugh.
