--- conflicted
+++ resolved
@@ -58,15 +58,8 @@
 import com.sun.javafx.scene.control.WeakListChangeListener;
 import com.sun.javafx.tk.Toolkit;
 import javafx.beans.WeakInvalidationListener;
-<<<<<<< HEAD
-import javafx.scene.Node;
-import javafx.scene.control.*;
-import javafx.scene.layout.*;
-import javafx.util.Callback;
-=======
 import javafx.beans.property.DoubleProperty;
 import javafx.beans.value.WritableValue;
->>>>>>> 02178c16
 
 
 /**
@@ -121,7 +114,7 @@
                 if (! autoSizeComplete) {
                     if (tc == null || tc.getPrefWidth() != DEFAULT_WIDTH || getScene() == null) {
                         return;
-                    }
+    }
                     resizeToFit(tc, n);
                     autoSizeComplete = true;
                 }
@@ -540,10 +533,10 @@
     protected void resizeToFit(TableColumn col, int maxRows) {
         List<?> items = getTableView().getItems();
         if (items == null) return;
-        
+    
         Callback cellFactory = col.getCellFactory();
         if (cellFactory == null) return;
-        
+    
         TableCell cell = (TableCell) cellFactory.call(col);
         if (cell == null) return;
         
