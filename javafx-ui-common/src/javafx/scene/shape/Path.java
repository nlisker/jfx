/*
 * Copyright (c) 2010, 2012, Oracle and/or its affiliates. All rights reserved.
 * DO NOT ALTER OR REMOVE COPYRIGHT NOTICES OR THIS FILE HEADER.
 *
 * This code is free software; you can redistribute it and/or modify it
 * under the terms of the GNU General Public License version 2 only, as
 * published by the Free Software Foundation.  Oracle designates this
 * particular file as subject to the "Classpath" exception as provided
 * by Oracle in the LICENSE file that accompanied this code.
 *
 * This code is distributed in the hope that it will be useful, but WITHOUT
 * ANY WARRANTY; without even the implied warranty of MERCHANTABILITY or
 * FITNESS FOR A PARTICULAR PURPOSE.  See the GNU General Public License
 * version 2 for more details (a copy is included in the LICENSE file that
 * accompanied this code).
 *
 * You should have received a copy of the GNU General Public License version
 * 2 along with this work; if not, write to the Free Software Foundation,
 * Inc., 51 Franklin St, Fifth Floor, Boston, MA 02110-1301 USA.
 *
 * Please contact Oracle, 500 Oracle Parkway, Redwood Shores, CA 94065 USA
 * or visit www.oracle.com if you need additional information or have any
 * questions.
 * DO NOT ALTER OR REMOVE COPYRIGHT NOTICES OR THIS FILE HEADER.
 *
 */

package javafx.scene.shape;

import java.util.List;

import javafx.beans.property.ObjectProperty;
import javafx.beans.property.ObjectPropertyBase;
import javafx.collections.ListChangeListener.Change;
import javafx.collections.ObservableList;
import javafx.geometry.BoundingBox;
import javafx.geometry.Bounds;
import javafx.scene.paint.Color;

import com.sun.javafx.collections.TrackableObservableList;
import com.sun.javafx.css.StyleableProperty;
import com.sun.javafx.css.converters.PaintConverter;
import com.sun.javafx.geom.Path2D;
import com.sun.javafx.scene.DirtyBits;
import com.sun.javafx.scene.shape.PathUtils;
import com.sun.javafx.sg.PGNode;
import com.sun.javafx.sg.PGPath;
import com.sun.javafx.tk.Toolkit;
import java.util.ArrayList;
import java.util.Collections;
import javafx.beans.value.WritableValue;
import javafx.scene.paint.Paint;

/**
 * The {@code Path} class represents a simple shape
 * and provides facilities required for basic construction
 * and management of a geometric path.  Example:
 *
<PRE>
import javafx.scene.shape.*;

Path path = new Path();

MoveTo moveTo = new MoveTo();
moveTo.setX(0.0f);
moveTo.setY(0.0f);

HLineTo hLineTo = new HLineTo();
hLineTo.setX(70.0f);

QuadCurveTo quadCurveTo = new QuadCurveTo();
quadCurveTo.setX(120.0f);
quadCurveTo.setY(60.0f);
quadCurveTo.setControlX(100.0f);
quadCurveTo.setControlY(0.0f);

LineTo lineTo = new LineTo();
lineTo.setX(175.0f);
lineTo.setY(55.0f);

ArcTo arcTo = new ArcTo();
arcTo.setX(50.0f);
arcTo.setY(50.0f);
arcTo.setRadiusX(50.0f);
arcTo.setRadiusY(50.0f);

path.getElements().add(moveTo);
path.getElements().add(hLineTo);
path.getElements().add(quadCurveTo);
path.getElements().add(lineTo);
path.getElements().add(arcTo);

</PRE>
 */
public class Path extends Shape {

    private Path2D path2d = null;

    /**
     * Creates an empty instance of Path.
     */
    public Path() {
    }

    /**
     * Creates a new instance of Path
     * @param elements Elements of the Path
     */
    public Path(PathElement... elements) {
        if (elements != null) {
            for (PathElement element : elements) {
                this.getElements().add(element);
            }
        }
    }

    static com.sun.javafx.sg.PGPath.FillRule toPGFillRule(FillRule rule) {
        if (rule == FillRule.NON_ZERO) {
            return PGPath.FillRule.NON_ZERO;
        } else {
            return PGPath.FillRule.EVEN_ODD;
        }
    }

    {
        // overriding default values for fill and stroke
        // Set through CSS property so that it appears to be a UA style rather
        // that a USER style so that fill and stroke can still be set from CSS.
        StyleableProperties.FILL.set(this, null, null);
        Shape.StyleableProperties.STROKE.set(this, Color.BLACK, null);
    }

    void markPathDirty() {
        path2d = null;
        impl_markDirty(DirtyBits.NODE_CONTENTS);
        impl_geomChanged();
    }

    /**
     * Defines the filling rule constant for determining the interior of the path.
     * The value must be one of the following constants:
     * {@code FillRile.EVEN_ODD} or {@code FillRule.NON_ZERO}.
     * The default value is {@code FillRule.NON_ZERO}.
     *
<<<<<<< HEAD
     * @profile common
     * @defaultValue FillRule.NON_ZERO
=======
     * @defaultvalue FillRule.NON_ZERO
>>>>>>> b6a0011f
     */
    private ObjectProperty<FillRule> fillRule;



    public final void setFillRule(FillRule value) {
        fillRuleProperty().set(value);
    }

    public final FillRule getFillRule() {
        return fillRule == null ? FillRule.NON_ZERO : fillRule.get();
    }

    public final ObjectProperty<FillRule> fillRuleProperty() {
        if (fillRule == null) {
            fillRule = new ObjectPropertyBase<FillRule>(FillRule.NON_ZERO) {

                @Override
                public void invalidated() {
                    impl_markDirty(DirtyBits.NODE_CONTENTS);
                    impl_geomChanged();
                }

                @Override
                public Object getBean() {
                    return Path.this;
                }

                @Override
                public String getName() {
                    return "fillRule";
                }
            };
        }
        return fillRule;
    }

    private boolean isPathValid;
    /**
     * Defines the array of path elements of this path.
     *
<<<<<<< HEAD
     * @profile common
     * @defaultValue empty
=======
     * @defaultvalue empty
>>>>>>> b6a0011f
     */
    private final ObservableList<PathElement> elements = new TrackableObservableList<PathElement>() {
        @Override
        protected void onChanged(Change<PathElement> c) {
            //
            // TODO: Need to keep a list of Path objects in PathElement if we want
            // to support sharability. See how transforms is handled in Node.
            //
            List<PathElement> list = c.getList();
            boolean firstElementChanged = false;
            while (c.next()) {
                List<PathElement> removed = c.getRemoved();
                for (int i = 0; i < c.getRemovedSize(); ++i) {
                    removed.get(i).removeNode(Path.this);
                }
                for (int i = c.getFrom(); i < c.getTo(); ++i) {
                    list.get(i).addNode(Path.this);
                }
                firstElementChanged |= c.getFrom() == 0;
            }

            //Note: as ArcTo may create a various number of PathElements,
            // we cannot count the number of PathElements removed (fast enough).
            // Thus we can optimize only if some elements were added to the end
            if (path2d != null) {
                c.reset();
                c.next();
                // we just have to check the first change, as more changes cannot come after such change
                if (c.getFrom() == c.getList().size() && !c.wasRemoved() && c.wasAdded()) {
                    // some elements added
                    for (int i = c.getFrom(); i < c.getTo(); ++i) {
                        list.get(i).impl_addTo(path2d);
                    }
                } else {
                    path2d = null;
                }
            }
            if (firstElementChanged) {
                isPathValid = impl_isFirstPathElementValid();
            }

            impl_markDirty(DirtyBits.NODE_CONTENTS);
            impl_geomChanged();
        }
    };

    /**
     * Gets observable list of path elements of this path.
     * @return Elements of this path
     */
    public final ObservableList<PathElement> getElements() { return elements; }

    /**
     * @treatAsPrivate implementation detail
     * @deprecated This is an internal API that is not intended for use and will be removed in the next version
     */
    @Deprecated
    @Override
    protected PGNode impl_createPGNode() {
        return Toolkit.getToolkit().createPGPath();
    }

    /**
     * @treatAsPrivate implementation detail
     * @deprecated This is an internal API that is not intended for use and will be removed in the next version
     */
    @Deprecated
    public PGPath impl_getPGPath() {
        return (PGPath)impl_getPGNode();
    }

    /**
     * @treatAsPrivate implementation detail
     * @deprecated This is an internal API that is not intended for use and will be removed in the next version
     */
    @Deprecated
    @Override
	public Path2D impl_configShape() {
        if (isPathValid) {
            if (path2d == null) {
                path2d = PathUtils.configShape(getElements(), getFillRule() == FillRule.EVEN_ODD);
            } else {
                path2d.setWindingRule(getFillRule() == FillRule.NON_ZERO ?
                                      Path2D.WIND_NON_ZERO : Path2D.WIND_EVEN_ODD);
            }
            return path2d;
        } else {
            return new Path2D();
        }
    }

    /**
     * @treatAsPrivate implementation detail
     * @deprecated This is an internal API that is not intended for use and will be removed in the next version
     */
    @Deprecated
    @Override
    protected Bounds impl_computeLayoutBounds() {
       if (isPathValid) {
           return super.impl_computeLayoutBounds();
       }
       return new BoundingBox(0, 0, -1, -1); //create empty bounds
    }

    private boolean impl_isFirstPathElementValid() {
        ObservableList<PathElement> _elements = getElements();
        if (_elements != null && _elements.size() > 0) {
            PathElement firstElement = _elements.get(0);
            if (!firstElement.isAbsolute()) {
                System.err.printf("First element of the path can not be relative. Path: %s\n", this);
                return false;
            } else if (firstElement instanceof MoveTo) {
                return true;
            } else {
                System.err.printf("Missing initial moveto in path definition. Path: %s\n", this);
                return false;
            }
        }
        return true;
    }

    /**
     * @treatAsPrivate implementation detail
     * @deprecated This is an internal API that is not intended for use and will be removed in the next version
     */
    @Deprecated
    @Override
    public void impl_updatePG() {
        super.impl_updatePG();

        if (impl_isDirty(DirtyBits.NODE_CONTENTS)) {
            PGPath peer = impl_getPGPath();
            if (peer.acceptsPath2dOnUpdate()) {
                peer.updateWithPath2d(impl_configShape());
            } else {
                peer.reset();
                if (isPathValid) {
                    peer.setFillRule(toPGFillRule(getFillRule()));
                    for (final PathElement elt : getElements()) {
                        elt.addTo(peer);
                    }
                    peer.update();
                }
            }
        }
    }

    /***************************************************************************
     *                                                                         *
     *                         Stylesheet Handling                             *
     *                                                                         *
     **************************************************************************/

    @Override
    protected StyleableProperty getStyleablePropertyForFillProperty() {
        return StyleableProperties.FILL;
    }

    /**
     * Super-lazy instantiation pattern from Bill Pugh.
     * @treatAsPrivate implementation detail
     */
    private static class StyleableProperties {

        /**
        * @css -fx-fill: <a href="../doc-files/cssref.html#typepaint">&lt;paint&gt;</a>
        * @see Shape#fill
        */
        protected static final StyleableProperty<Path,Paint> FILL =
            new StyleableProperty<Path,Paint>("-fx-fill", 
                PaintConverter.getInstance(), null) {

            @Override
            public boolean isSettable(Path node) {
                return Shape.StyleableProperties.FILL.isSettable(node);
            }

            @Override
            public WritableValue<Paint> getWritableValue(Path node) {
                return Shape.StyleableProperties.FILL.getWritableValue(node);
            }

        };     
        private static final List<StyleableProperty> STYLEABLES;
        static {

            final List<StyleableProperty> styleables =
                new ArrayList<StyleableProperty>(Shape.impl_CSS_STYLEABLES());
            // remove FILL since Line FILL has a different initial value.
            styleables.remove(Shape.StyleableProperties.FILL);
            Collections.addAll(styleables, StyleableProperties.FILL);
            STYLEABLES = Collections.unmodifiableList(styleables);
        }
    }

    /**
     * Super-lazy instantiation pattern from Bill Pugh. StyleableProperty is referenced
     * no earlier (and therefore loaded no earlier by the class loader) than
     * the moment that  impl_CSS_STYLEABLES() is called.
     * @treatAsPrivate implementation detail
     * @deprecated This is an internal API that is not intended for use and will be removed in the next version
     */
    @Deprecated
    public static List<StyleableProperty> impl_CSS_STYLEABLES() {
        return StyleableProperties.STYLEABLES;
    }
    
}<|MERGE_RESOLUTION|>--- conflicted
+++ resolved
@@ -142,12 +142,7 @@
      * {@code FillRile.EVEN_ODD} or {@code FillRule.NON_ZERO}.
      * The default value is {@code FillRule.NON_ZERO}.
      *
-<<<<<<< HEAD
-     * @profile common
      * @defaultValue FillRule.NON_ZERO
-=======
-     * @defaultvalue FillRule.NON_ZERO
->>>>>>> b6a0011f
      */
     private ObjectProperty<FillRule> fillRule;
 
@@ -189,12 +184,7 @@
     /**
      * Defines the array of path elements of this path.
      *
-<<<<<<< HEAD
-     * @profile common
      * @defaultValue empty
-=======
-     * @defaultvalue empty
->>>>>>> b6a0011f
      */
     private final ObservableList<PathElement> elements = new TrackableObservableList<PathElement>() {
         @Override
