--- conflicted
+++ resolved
@@ -697,10 +697,7 @@
                     }
                     focusSetDirty(oldScene);
                     focusSetDirty(_scene);
-<<<<<<< HEAD
                     sceneChanged(oldScene);
-=======
-                    impl_sceneChanged(oldScene);
                     if (oldScene != _scene) {
                         //Note: no need to remove from scene's dirty list
                         //Scene's is checking if the node's scene is correct
@@ -709,7 +706,6 @@
                             _scene.addToDirtyList(Node.this);
                         }
                     }
->>>>>>> 5761239c
                     oldScene = _scene;
                 }
 
